--- conflicted
+++ resolved
@@ -548,7 +548,6 @@
           statements = []
           join_bind_values = []
 
-<<<<<<< HEAD
           # Some links might be duplicates, so we note which paths we've visited so we
           # don't end up re-aliasing the same table connection (error).
           visited_hops = Set.new
@@ -583,30 +582,6 @@
 
               target_alias = source_alias
             end
-=======
-          target_alias = query.model.storage_name(name)
-          seen = { target_alias => 0 }
-
-          query.links.reverse_each do |relationship|
-            target_alias = relationship.target_model.storage_name(name)
-            storage_name = relationship.source_model.storage_name(name)
-            source_alias = storage_name
-
-            statements << "INNER JOIN #{quote_name(storage_name)}"
-
-            if seen.key?(source_alias)
-              seen[source_alias] += 1
-              source_alias = "#{source_alias}_#{seen[source_alias]}"
-              statements << quote_name(source_alias)
-            else
-              seen[source_alias] = 0
-            end
-
-            statements << 'ON'
-
-            add_join_conditions(relationship, target_alias, source_alias, statements)
-            add_extra_join_conditions(relationship, target_alias, statements, join_bind_values)
->>>>>>> 0d4382cb
           end
 
           # prepend the join bind values to the statement bind values
